// Servidor principal de DocuValle Backend
import dotenv from 'dotenv';
// Cargar variables de entorno ANTES de importar otras cosas
dotenv.config();

import express from 'express';
import cors from 'cors';
import multer from 'multer';
import { v4 as uuidv4 } from 'uuid';
import { FieldValue } from 'firebase-admin/firestore';

// Importamos nuestras configuraciones de servicios de Google Cloud
import { initializeFirebaseAdmin, db, storage } from './config/firebase';
import { VisionService, AnalisisVisual } from './services/visionService';
import { DocumentService } from './services/documentService';

// Inicializamos la aplicación Express
const app = express();
const PORT = process.env.PORT || 3001;

// Configuramos CORS
app.use(cors({
  origin: [
    'https://apt-cubist-368817.web.app',
    'https://apt-cubist-368817.firebaseapp.com',
    'http://localhost:3000',
    'http://localhost:3001'
  ],
  credentials: true
}));

// Middlewares
app.use(express.json({ limit: '50mb' }));
app.use(express.urlencoded({ extended: true }));

// Configuramos Multer para archivos (incluyendo PDFs)
const upload = multer({
  storage: multer.memoryStorage(),
  limits: {
    fileSize: 50 * 1024 * 1024, // 50MB máximo
  },
  fileFilter: (req, file, cb) => {
    const allowedTypes = ['image/jpeg', 'image/png', 'image/jpg', 'application/pdf'];
    if (allowedTypes.includes(file.mimetype)) {
      cb(null, true);
    } else {
      cb(new Error('Tipo de archivo no permitido. Solo se aceptan: JPG, PNG, PDF'));
    }
  }
});

// Servicios
let visionService: VisionService;
let documentService: DocumentService;

// ENDPOINTS DE TESTING

app.get('/api/health', (req, res) => {
  const geminiEnabled = process.env.GEMINI_API_KEY ? true : false;
  
  res.json({
    status: 'ok',
    message: '🚀 DocuValle Backend está funcionando correctamente',
    timestamp: new Date().toISOString(),
    environment: process.env.NODE_ENV || 'development',
    version: '3.0.0',
    features: ['PDF_SUPPORT', 'MANUAL_MARKING', 'GEMINI_INTEGRATION', 'REAL_ANALYSIS', 'USER_MANAGEMENT'],
    geminiEnabled: geminiEnabled,
    services: {
      vision: 'active',
      gemini: geminiEnabled ? 'active' : 'disabled',
      firestore: 'active',
      storage: 'active'
    }
  });
});

app.get('/health', (req, res) => {
  res.json({ 
    status: 'ok', 
    timestamp: new Date().toISOString(),
    gemini: process.env.GEMINI_API_KEY ? 'enabled' : 'disabled'
  });
});

app.get('/api/test-vision', async (req, res) => {
  try {
    console.log('🔍 Iniciando test completo de servicios...');
    
    const resultadoVision = await visionService.testConnection();
    
    res.json({
      success: resultadoVision.success,
      message: resultadoVision.success ? '✅ Servicios conectados correctamente' : '❌ Error en servicios',
      vision: {
        status: resultadoVision.success ? 'connected' : 'error',
        message: resultadoVision.message,
        details: resultadoVision.details
      },
      gemini: {
        status: process.env.GEMINI_API_KEY ? 'configured' : 'not_configured',
        message: process.env.GEMINI_API_KEY ? 'Gemini API Key configurada' : 'Gemini API Key no configurada'
      }
    });
    
  } catch (error) {
    console.error('Error con servicios:', error);
    res.status(500).json({
      success: false,
      message: '❌ Error inesperado con servicios',
      error: error instanceof Error ? error.message : 'Error desconocido'
    });
  }
});

// NUEVOS ENDPOINTS DE GESTIÓN DE USUARIOS

/**
 * Crear o obtener un usuario
 */
app.post('/api/users/create-or-get', async (req, res) => {
  try {
    console.log('👤 Creando o obteniendo usuario...');

    const { nombreUsuario } = req.body;

    if (!nombreUsuario || nombreUsuario.trim() === '') {
      return res.status(400).json({
        success: false,
        message: 'El nombre del usuario es obligatorio',
        error: 'MISSING_USER_NAME'
      });
    }

    const nombreUsuarioLimpio = nombreUsuario.trim();

    // Buscar si el usuario ya existe
    const usuariosRef = db.collection('usuarios');
    const consultaExistente = await usuariosRef.where('nombreUsuario', '==', nombreUsuarioLimpio).get();

    if (!consultaExistente.empty) {
      // Usuario ya existe, devolverlo
      const usuarioExistente = consultaExistente.docs[0];
      const userData = usuarioExistente.data();

      console.log(`✅ Usuario existente encontrado: ${nombreUsuarioLimpio}`);

      return res.json({
        success: true,
        message: '👤 Usuario existente encontrado',
        usuario: {
          id: usuarioExistente.id,
          nombreUsuario: userData.nombreUsuario,
          fechaCreacion: userData.fechaCreacion.toDate().toISOString(),
          documentosAsignados: userData.documentosAsignados || 0
        },
        esNuevo: false
      });
    }

    // Crear nuevo usuario
    const nuevoUsuarioId = uuidv4();
    const nuevoUsuario = {
      id: nuevoUsuarioId,
      nombreUsuario: nombreUsuarioLimpio,
      fechaCreacion: new Date(),
      documentosAsignados: 0,
      estado: 'activo'
    };

    await usuariosRef.doc(nuevoUsuarioId).set(nuevoUsuario);

    console.log(`✅ Nuevo usuario creado: ${nombreUsuarioLimpio}`);

    res.json({
      success: true,
      message: '✅ Usuario creado exitosamente',
      usuario: {
        id: nuevoUsuario.id,
        nombreUsuario: nuevoUsuario.nombreUsuario,
        fechaCreacion: nuevoUsuario.fechaCreacion.toISOString(),
        documentosAsignados: nuevoUsuario.documentosAsignados
      },
      esNuevo: true
    });

  } catch (error) {
    console.error('❌ Error creando usuario:', error);
    res.status(500).json({
      success: false,
      message: '❌ Error creando usuario',
      error: error instanceof Error ? error.message : 'Error desconocido'
    });
  }
});

/**
 * Listar todos los usuarios
 */
app.get('/api/users/list', async (req, res) => {
  try {
    console.log('📋 Listando usuarios...');

    const usuariosRef = db.collection('usuarios');
    const snapshot = await usuariosRef.orderBy('nombreUsuario', 'asc').get();

    const usuarios: any[] = [];

    for (const doc of snapshot.docs) {
      const userData = doc.data();

      // Contar documentos asignados a este usuario
      const documentosSnapshot = await db.collection('documentos')
        .where('usuarioAsignado', '==', userData.nombreUsuario)
        .get();

      usuarios.push({
        id: doc.id,
        nombreUsuario: userData.nombreUsuario,
        fechaCreacion: userData.fechaCreacion.toDate().toISOString(),
        documentosAsignados: documentosSnapshot.size,
        estado: userData.estado || 'activo'
      });
    }

    console.log(`✅ Encontrados ${usuarios.length} usuarios`);

    res.json({
      success: true,
      message: `📋 Encontrados ${usuarios.length} usuarios`,
      usuarios,
      total: usuarios.length
    });

  } catch (error) {
    console.error('❌ Error listando usuarios:', error);
    res.status(500).json({
      success: false,
      message: '❌ Error listando usuarios',
      error: error instanceof Error ? error.message : 'Error desconocido'
    });
  }
});

// ENDPOINTS PRINCIPALES

app.post('/api/documents/upload', upload.single('archivo'), async (req, res) => {
  try {
    console.log('📤 Iniciando upload de documento...');

    if (!req.file) {
      return res.status(400).json({
        success: false,
        message: 'No se ha enviado ningún archivo para subir',
        error: 'MISSING_FILE'
      });
    }

    const archivo = req.file;
    console.log(`📄 Archivo recibido: ${archivo.originalname} (${archivo.size} bytes, ${archivo.mimetype})`);

    if (archivo.size > 10 * 1024 * 1024) {
      return res.status(400).json({
        success: false,
        message: 'El archivo es demasiado grande. Máximo permitido: 10MB',
        error: 'FILE_TOO_LARGE'
      });
    }

    const documentoId = uuidv4();
    console.log(`📋 ID generado para el documento: ${documentoId}`);

    const archivoUrl = await documentService.uploadFile(archivo, documentoId);
    console.log(`✅ Archivo subido exitosamente: ${archivoUrl}`);

    res.json({
      success: true,
      message: '📤 Archivo subido exitosamente',
      documento: {
        id: documentoId,
        nombreArchivo: archivo.originalname,
        tipoArchivo: archivo.mimetype,
        tamanoArchivo: archivo.size,
        archivoUrl: archivoUrl,
        fechaSubida: new Date().toISOString()
      }
    });

  } catch (error) {
    console.error('❌ Error en upload:', error);
    
    let mensajeError = 'Error desconocido subiendo el archivo';
    let errorCode = 'UNKNOWN_ERROR';
    
    if (error instanceof Error) {
      if (error.message.includes('bucket')) {
        mensajeError = 'Error de configuración de Cloud Storage. Contacte al administrador.';
        errorCode = 'STORAGE_CONFIG_ERROR';
      } else if (error.message.includes('permission')) {
        mensajeError = 'Error de permisos en Cloud Storage. Contacte al administrador.';
        errorCode = 'STORAGE_PERMISSION_ERROR';
      } else {
        mensajeError = error.message;
        errorCode = 'UPLOAD_ERROR';
      }
    }

    res.status(500).json({
      success: false,
      message: '❌ Error subiendo el archivo',
      error: mensajeError,
      errorCode: errorCode
    });
  }
});

/**
 * ENDPOINT PRINCIPAL CORREGIDO: Análisis real con Vision + Gemini
 */
app.post('/api/documents/analyze', async (req, res) => {
  try {
    console.log('🔍 Iniciando análisis REAL de documento con IA mejorada...');

    const { documentoId, archivoUrl, nombreArchivo, tipoArchivo, tamanoArchivo } = req.body;

    if (!documentoId || !archivoUrl) {
      return res.status(400).json({
        success: false,
        message: 'documentoId y archivoUrl son obligatorios',
        error: 'MISSING_PARAMS'
      });
    }

    console.log(`📊 Analizando documento: ${documentoId}`);
    console.log(`🔗 URL del archivo: ${archivoUrl}`);

    // Validar y descargar el archivo de Cloud Storage
    const bucket = storage.bucket('apt-cubist-368817.firebasestorage.app');
    const bucketName = 'apt-cubist-368817.firebasestorage.app';
    const baseUrl = `https://storage.googleapis.com/${bucketName}/`;
    
    if (!archivoUrl.startsWith(baseUrl)) {
      return res.status(400).json({
        success: false,
        message: 'URL de archivo inválida',
        error: 'INVALID_FILE_URL'
      });
    }
    
    const filePath = archivoUrl.replace(baseUrl, '');
    console.log(`📂 Ruta del archivo en bucket: ${filePath}`);
    
    const file = bucket.file(filePath);
    const [exists] = await file.exists();
    
    if (!exists) {
      console.error(`❌ Archivo no encontrado en: ${filePath}`);
      return res.status(404).json({
        success: false,
        message: 'El archivo no se encontró en Cloud Storage',
        error: 'FILE_NOT_FOUND'
      });
    }

    console.log('📥 Descargando archivo de Cloud Storage...');
    const [fileBuffer] = await file.download();

    // ANÁLISIS REAL SIN DATOS HARDCODEADOS
    console.log('🤖 Procesando con Vision API + Gemini...');
    console.log(`   - Tipo de archivo: ${tipoArchivo}`);
    console.log(`   - Tamaño del buffer: ${fileBuffer.length} bytes`);
    console.log(`   - Gemini habilitado: ${process.env.GEMINI_API_KEY ? 'Sí' : 'No'}`);

    // Usar el VisionService corregido que integra Gemini automáticamente
    const analisisCompleto: AnalisisVisual = await visionService.analizarDocumentoCompleto(fileBuffer, tipoArchivo);

    console.log('📊 Calculando score de autenticidad con algoritmo híbrido...');
    const analisisAutenticidad = await calcularScoreAutenticidadHibrido(analisisCompleto, tipoArchivo);

    console.log('💾 Guardando resultados con información de Gemini...');
    const userId = req.body.userId || 'usuario-temporal';

    // Preparar datos de Gemini para DocumentService
    const datosGemini = analisisCompleto.analisisGemini ? {
      habilitado: true,
      tipoDocumento: analisisCompleto.analisisGemini.documentType || 'unknown',
      scoreAutenticidad: analisisCompleto.analisisGemini.authenticityScore || 0,
      elementosDetectados: [
        ...(analisisCompleto.analisisGemini.hasSignatures ? [`${analisisCompleto.analisisGemini.signatureCount} firmas`] : []),
        ...(analisisCompleto.analisisGemini.hasSeals ? [`${analisisCompleto.analisisGemini.sealCount} sellos`] : []),
        ...(analisisCompleto.analisisGemini.hasWatermarks ? ['marcas de agua'] : [])
      ],
      consistenciaFormato: analisisCompleto.analisisGemini.formatConsistency || 0,
      elementosSospechosos: analisisCompleto.analisisGemini.suspiciousElements || []
    } : {
      habilitado: false,
      tipoDocumento: 'no_determinado',
      scoreAutenticidad: 0,
      elementosDetectados: [],
      consistenciaFormato: 0,
      elementosSospechosos: []
    };

    await documentService.saveProcessingResult({
      id: documentoId,
      userId: userId,
      nombreArchivo: nombreArchivo,
      tipoArchivo: tipoArchivo,
      tamanoArchivo: tamanoArchivo,
      archivoUrl: archivoUrl,
      textoExtraido: analisisCompleto.textoExtraido,
      fechaProcesamiento: new Date(),
      estado: 'completado',
      scoreAutenticidad: analisisAutenticidad.score,
      recomendacion: analisisAutenticidad.recomendacion,
      elementosSeguridad: analisisAutenticidad.elementos,
      analisisGemini: datosGemini,
      metadatos: {
        numeroCaracteres: analisisCompleto.textoExtraido.length,
        numeroPalabras: analisisCompleto.textoExtraido.split(/\s+/).length,
        numeroLineas: analisisCompleto.textoExtraido.split('\n').length,
        calidad: analisisCompleto.calidad.claridadTexto,
        objetosDetectados: analisisCompleto.objetosDetectados.length,
        logosProcesados: analisisCompleto.elementosSeguridad.detallesLogos,
        sellosProcesados: analisisCompleto.elementosSeguridad.detallesSellos,
        firmasProcesadas: analisisCompleto.elementosSeguridad.detallesFirmas,
        geminiAnalisisCompletado: analisisCompleto.analisisGemini ? true : false,
        versionGemini: analisisCompleto.analisisGemini ? 'gemini-1.5-flash' : null
      }
    }, analisisCompleto.analisisGemini);

    console.log(`✅ Documento analizado exitosamente: ${documentoId}`);
    console.log(`   - Score final: ${analisisAutenticidad.score}/100`);
    console.log(`   - Recomendación: ${analisisAutenticidad.recomendacion}`);
    console.log(`   - Gemini usado: ${analisisCompleto.analisisGemini ? 'Sí' : 'No'}`);

    // Respuesta mejorada con información de Gemini
    res.json({
      success: true,
      message: '🎉 Documento analizado exitosamente con IA híbrida',
      resultado: {
        id: documentoId,
        textoExtraido: analisisCompleto.textoExtraido.substring(0, 1000) + (analisisCompleto.textoExtraido.length > 1000 ? '...' : ''),
        numeroCaracteres: analisisCompleto.textoExtraido.length,
        scoreAutenticidad: analisisAutenticidad.score,
        recomendacion: analisisAutenticidad.recomendacion,
        recomendacionTexto: getRecomendacionTexto(analisisAutenticidad.recomendacion),
        elementosSeguridad: analisisAutenticidad.elementos,
        archivoUrl: archivoUrl,
        fechaAnalisis: new Date().toISOString(),
        
        // NUEVO: Información del análisis híbrido
        analisisHibrido: {
          visionAPI: {
            usado: true,
            objetosDetectados: analisisCompleto.objetosDetectados.length,
            logosProcesados: analisisCompleto.elementosSeguridad.detallesLogos.length
          },
          geminiAPI: {
            usado: analisisCompleto.analisisGemini ? true : false,
            scoreAutenticidad: analisisCompleto.analisisGemini?.authenticityScore || 0,
            tipoDocumento: analisisCompleto.analisisGemini?.documentType || 'no_determinado',
            elementosSospechosos: analisisCompleto.analisisGemini?.suspiciousElements?.length || 0
          }
        },

        analisisDetallado: {
          objetosDetectados: analisisCompleto.objetosDetectados,
          calidadDocumento: analisisCompleto.calidad,
          detallesElementos: {
            sellos: analisisCompleto.elementosSeguridad.detallesSellos,
            firmas: analisisCompleto.elementosSeguridad.detallesFirmas,
            logos: analisisCompleto.elementosSeguridad.detallesLogos
          }
        }
      }
    });

  } catch (error) {
    console.error('❌ Error en análisis:', error);
    
    let mensajeError = 'Error desconocido analizando el documento';
    let errorCode = 'ANALYSIS_ERROR';
    
    if (error instanceof Error) {
      if (error.message.includes('Vision API')) {
        mensajeError = 'Error procesando el documento con Vision API. Intente nuevamente.';
        errorCode = 'VISION_API_ERROR';
      } else if (error.message.includes('Firestore')) {
        mensajeError = 'Error guardando los resultados. Intente nuevamente.';
        errorCode = 'FIRESTORE_ERROR';
      } else if (error.message.includes('quota')) {
        mensajeError = 'Se ha excedido la cuota de procesamiento. Intente más tarde.';
        errorCode = 'QUOTA_EXCEEDED';
      } else if (error.message.includes('Gemini')) {
        mensajeError = 'Error en análisis avanzado. Continuando con análisis básico.';
        errorCode = 'GEMINI_ERROR';
      } else {
        mensajeError = error.message;
      }
    }

    res.status(500).json({
      success: false,
      message: '❌ Error analizando el documento',
      error: mensajeError,
      errorCode: errorCode
    });
  }
});

// ENDPOINT: Marcado manual de documentos
app.post('/api/documents/:documentoId/manual-review', async (req, res) => {
  try {
    console.log('👤 Marcando documento manualmente...');

    const { documentoId } = req.params;
    const { decision, comentario, revisorId } = req.body;

    if (!documentoId || !decision) {
      return res.status(400).json({
        success: false,
        message: 'documentoId y decision son obligatorios',
        error: 'MISSING_PARAMS'
      });
    }

    const decisionesValidas = ['accept', 'reject', 'review'];
    if (!decisionesValidas.includes(decision)) {
      return res.status(400).json({
        success: false,
        message: 'Decision debe ser: accept, reject o review',
        error: 'INVALID_DECISION'
      });
    }

    const docRef = db.collection('documentos').doc(documentoId);
    const doc = await docRef.get();

    if (!doc.exists) {
      return res.status(404).json({
        success: false,
        message: 'Documento no encontrado',
        error: 'DOCUMENT_NOT_FOUND'
      });
    }

    // Actualizar el documento con la decisión manual
    await docRef.update({
      recomendacionManual: decision,
      comentarioRevisor: comentario || '',
      revisorId: revisorId || 'revisor-manual',
      fechaRevisionManual: new Date(),
      estadoRevision: 'revisado_manualmente',
      fechaUltimaActualizacion: new Date()
    });

    console.log(`✅ Documento ${documentoId} marcado como: ${decision}`);

    res.json({
      success: true,
      message: '✅ Documento marcado exitosamente',
      revision: {
        documentoId: documentoId,
        decision: decision,
        comentario: comentario,
        revisorId: revisorId,
        fechaRevision: new Date().toISOString()
      }
    });

  } catch (error) {
    console.error('❌ Error marcando documento:', error);
    res.status(500).json({
      success: false,
      message: '❌ Error marcando el documento',
      error: error instanceof Error ? error.message : 'Error desconocido'
    });
  }
});

/**
 * ENDPOINT MEJORADO: Asignar documento a usuario (actualizado)
 */
app.post('/api/documents/:documentoId/assign', async (req, res) => {
  try {
    console.log('👤 Asignando documento a usuario...');

    const { documentoId } = req.params;
    const { nombreUsuario, tipoDocumento } = req.body;

    if (!nombreUsuario) {
      return res.status(400).json({
        success: false,
        message: 'El nombre del usuario es obligatorio',
        error: 'MISSING_USER_NAME'
      });
    }

    const docRef = db.collection('documentos').doc(documentoId);
    const doc = await docRef.get();

    if (!doc.exists) {
      return res.status(404).json({
        success: false,
        message: 'Documento no encontrado',
        error: 'DOCUMENT_NOT_FOUND'
      });
    }

    // Verificar si el usuario existe, si no, crearlo automáticamente
    const usuariosRef = db.collection('usuarios');
    const consultaUsuario = await usuariosRef.where('nombreUsuario', '==', nombreUsuario.trim()).get();

    if (consultaUsuario.empty) {
      // Crear usuario automáticamente
      const nuevoUsuarioId = uuidv4();
      const nuevoUsuario = {
        id: nuevoUsuarioId,
        nombreUsuario: nombreUsuario.trim(),
        fechaCreacion: new Date(),
        documentosAsignados: 0,
        estado: 'activo'
      };

      await usuariosRef.doc(nuevoUsuarioId).set(nuevoUsuario);
      console.log(`✅ Usuario creado automáticamente: ${nombreUsuario}`);
    }

    // Asignar documento
    await docRef.update({
      usuarioAsignado: nombreUsuario.trim(),
      tipoDocumento: tipoDocumento || 'no_especificado',
      fechaAsignacion: new Date(),
      estado: 'asignado',
      fechaUltimaActualizacion: new Date()
    });

    // Actualizar contador de documentos del usuario
    const usuarioActualizado = await usuariosRef.where('nombreUsuario', '==', nombreUsuario.trim()).get();
    if (!usuarioActualizado.empty) {
      const usuarioDoc = usuarioActualizado.docs[0];
      await usuarioDoc.ref.update({
        documentosAsignados: FieldValue.increment(1)
      });
    }

    console.log(`✅ Documento ${documentoId} asignado a ${nombreUsuario}`);

    res.json({
      success: true,
      message: '✅ Documento asignado exitosamente',
      asignacion: {
        documentoId: documentoId,
        nombreUsuario: nombreUsuario,
        tipoDocumento: tipoDocumento,
        fechaAsignacion: new Date().toISOString()
      }
    });

  } catch (error) {
    console.error('❌ Error asignando documento:', error);
    res.status(500).json({
      success: false,
      message: '❌ Error asignando el documento',
      error: error instanceof Error ? error.message : 'Error desconocido'
    });
  }
});

/**
 * ENDPOINT CORREGIDO: Búsqueda de documentos (más flexible)
 */
app.post('/api/documents/search', async (req, res) => {
  try {
    console.log('🔍 Buscando documentos...');

    const { nombreUsuario, fechaDesde, fechaHasta, limite } = req.body;

    // Hacer que nombreUsuario sea opcional
    let consulta = db.collection('documentos');

    // Solo filtrar por usuario si se proporciona
    if (nombreUsuario && nombreUsuario.trim() !== '') {
      consulta = consulta.where('usuarioAsignado', '==', nombreUsuario.trim());
      console.log(`   - Filtrando por usuario: ${nombreUsuario}`);
    }

    if (fechaDesde) {
      consulta = consulta.where('fechaProcesamiento', '>=', new Date(fechaDesde));
      console.log(`   - Fecha desde: ${fechaDesde}`);
    }
    if (fechaHasta) {
      consulta = consulta.where('fechaProcesamiento', '<=', new Date(fechaHasta));
      console.log(`   - Fecha hasta: ${fechaHasta}`);
    }

    consulta = consulta
      .orderBy('fechaProcesamiento', 'desc')
      .limit(limite || 50);

    const snapshot = await consulta.get();
    const documentos: any[] = [];

    snapshot.forEach((doc: any) => {
      const data = doc.data();
      documentos.push({
        id: data.id,
        nombreArchivo: data.nombreArchivo,
        tipoDocumento: data.tipoDocumento || data.tipoDocumentoDetectado || 'no_especificado',
        usuarioAsignado: data.usuarioAsignado || 'Sin asignar',
        scoreAutenticidad: data.scoreAutenticidad || 0,
        recomendacion: data.recomendacion || 'review',
        recomendacionManual: data.recomendacionManual || null,
        estadoRevision: data.estadoRevision || 'pendiente',
        estado: data.estado || 'completado',
        fechaProcesamiento: data.fechaProcesamiento ? data.fechaProcesamiento.toDate().toISOString() : new Date().toISOString(),
        fechaAsignacion: data.fechaAsignacion ? data.fechaAsignacion.toDate().toISOString() : null,
        analisisGemini: data.analisisGemini || null
      });
    });

    console.log(`✅ Encontrados ${documentos.length} documentos`);

    res.json({
      success: true,
      message: `📋 Encontrados ${documentos.length} documentos`,
      documentos,
      total: documentos.length,
      filtros: {
        nombreUsuario: nombreUsuario || 'todos',
        fechaDesde,
        fechaHasta,
        limite: limite || 50
      }
    });
  } catch (error) {
    console.error('❌ Error buscando documentos:', error);
    res.status(500).json({
      success: false,
      message: 'Error buscando documentos',
      error: error instanceof Error ? error.message : 'Error desconocido'
    });
  }
});

app.get('/api/documents/:documentoId/details', async (req, res) => {
  try {
    console.log('📋 Obteniendo detalles del documento...');

    const { documentoId } = req.params;

    const doc = await db.collection('documentos').doc(documentoId).get();

    if (!doc.exists) {
      return res.status(404).json({
        success: false,
        message: 'Documento no encontrado',
        error: 'DOCUMENT_NOT_FOUND'
      });
    }

    const data = doc.data();
    const textoCompleto = await documentService.getTextoCompleto(documentoId);

    const detalles = {
      id: data.id,
      nombreArchivo: data.nombreArchivo,
      tipoArchivo: data.tipoArchivo,
      tamanoArchivo: data.tamanoArchivo,
      archivoUrl: data.archivoUrl,
      usuarioAsignado: data.usuarioAsignado || 'Sin asignar',
      tipoDocumento: data.tipoDocumento || data.tipoDocumentoDetectado || 'no_especificado',
      textoExtraido: textoCompleto,
      scoreAutenticidad: data.scoreAutenticidad,
      recomendacion: data.recomendacion,
      recomendacionTexto: getRecomendacionTexto(data.recomendacion),
      elementosSeguridad: data.elementosSeguridad,
      metadatos: data.metadatos,
      fechaProcesamiento: data.fechaProcesamiento.toDate().toISOString(),
      fechaAsignacion: data.fechaAsignacion ? data.fechaAsignacion.toDate().toISOString() : null,
      
      // Campos de revisión manual
      recomendacionManual: data.recomendacionManual,
      comentarioRevisor: data.comentarioRevisor,
      revisorId: data.revisorId,
      fechaRevisionManual: data.fechaRevisionManual ? data.fechaRevisionManual.toDate().toISOString() : null,
      estadoRevision: data.estadoRevision,
      
      // NUEVO: Análisis Gemini
      analisisGemini: data.analisisGemini || null,
      
      estado: data.estado
    };

    console.log(`✅ Detalles obtenidos para documento ${documentoId}`);

    res.json({
      success: true,
      message: '📋 Detalles del documento obtenidos exitosamente',
      documento: detalles
    });

  } catch (error) {
    console.error('❌ Error obteniendo detalles:', error);
    res.status(500).json({
      success: false,
      message: '❌ Error obteniendo detalles del documento',
      error: error instanceof Error ? error.message : 'Error desconocido'
    });
  }
});

<<<<<<< HEAD
/**
 * Obtener documentos de un usuario con filtros avanzados (usa getUserDocuments)
 */
app.post('/api/documents/user-documents', async (req, res) => {
  try {
    const { userId, filtros } = req.body;

    if (!userId) {
      return res.status(400).json({
        success: false,
        message: 'userId es obligatorio',
        error: 'MISSING_USER_ID'
      });
    }

    // Si no se envían filtros, usar undefined para obtener todos los documentos del usuario
    let filtrosProcesados = filtros;
    if (!filtros || Object.keys(filtros).length === 0) {
      filtrosProcesados = undefined;
    } else {
      // Convertir fechas de string a Date si vienen como string ISO
      if (filtros.fechaDesde && typeof filtros.fechaDesde === 'string') {
        filtrosProcesados.fechaDesde = new Date(filtros.fechaDesde);
      }
      if (filtros.fechaHasta && typeof filtros.fechaHasta === 'string') {
        filtrosProcesados.fechaHasta = new Date(filtros.fechaHasta);
      }
    }

    const documentos = await documentService.getUserDocuments(userId, filtrosProcesados);

    res.json({
      success: true,
      message: `📋 Encontrados ${documentos.length} documentos`,
      userId,
      filtros: filtrosProcesados,
      documentos,
      total: documentos.length
    });
  } catch (error) {
    console.error('❌ Error obteniendo documentos del usuario:', error);
    res.status(500).json({
      success: false,
      message: '❌ Error obteniendo documentos del usuario',
=======
// ENDPOINT: Estadísticas del dashboard
app.get('/api/dashboard/stats', async (req, res) => {
  try {
    const stats = await documentService.obtenerEstadisticasDashboard();
    res.json({ success: true, stats });
  } catch (error) {
    console.error('❌ Error obteniendo estadísticas del dashboard:', error);
    res.status(500).json({
      success: false,
      message: 'Error obteniendo estadísticas del dashboard',
      error: error instanceof Error ? error.message : 'Error desconocido'
    });
  }
});

// ENDPOINT: Últimos 5 documentos procesados para el dashboard
app.get('/api/dashboard/ultimos', async (req, res) => {
  try {
    const snapshot = await db
      .collection('documentos')
      .orderBy('fechaProcesamiento', 'desc')
      .limit(5)
      .get();

    const documentos = snapshot.docs.map(doc => {
      const data = doc.data();
      return {
        id: data.id,
        nombre: data.nombreArchivo,
        fecha: data.fechaProcesamiento.toDate().toISOString().split('T')[0],
        estado:
          data.recomendacion === 'accept' ? 'aceptado' :
          data.recomendacion === 'review' ? 'en_revision' :
          data.recomendacion === 'reject' ? 'rechazado' : 'en_revision',
      };
    });

    res.json({ success: true, documentos });
  } catch (error) {
    console.error('❌ Error obteniendo últimos documentos:', error);
    res.status(500).json({
      success: false,
      message: 'Error obteniendo últimos documentos',
>>>>>>> c928b21c
      error: error instanceof Error ? error.message : 'Error desconocido'
    });
  }
});

// FUNCIONES AUXILIARES CORREGIDAS

/**
 * NUEVO: Algoritmo híbrido que combina Vision API + Gemini de manera inteligente
 */
async function calcularScoreAutenticidadHibrido(analisisVisual: AnalisisVisual, tipoArchivo: string) {
  console.log('📊 Calculando score híbrido (Vision + Gemini)...');
  
  let score = 0;
  const elementos = {
    sellos: analisisVisual.elementosSeguridad.sellos,
    firmas: analisisVisual.elementosSeguridad.firmas,
    logos: analisisVisual.elementosSeguridad.logos
  };

  const detallesScoring = {
    factorTextoVision: 0,
    factorElementosVision: 0,
    factorCalidadVision: 0,
    factorGemini: 0,
    bonificacionesHibridas: 0,
    geminiDisponible: analisisVisual.analisisGemini ? true : false
  };

  // PARTE 1: Análisis de Vision API (60% del peso si no hay Gemini, 40% si hay Gemini)
  const pesoVision = analisisVisual.analisisGemini ? 0.4 : 0.7;
  
  // Factor texto Vision API
  const palabras = analisisVisual.textoExtraido.split(/\s+/).filter(p => p.length > 0);
  const caracteres = analisisVisual.textoExtraido.length;
  
  if (analisisVisual.calidad.claridadTexto === 'alta' && palabras.length > 50 && caracteres > 200) {
    detallesScoring.factorTextoVision = 30;
  } else if (analisisVisual.calidad.claridadTexto === 'media' && palabras.length > 20) {
    detallesScoring.factorTextoVision = 20;
  } else if (palabras.length > 10) {
    detallesScoring.factorTextoVision = 12;
  } else {
    detallesScoring.factorTextoVision = 5;
  }

  // Factor elementos Vision API
  if (elementos.sellos && analisisVisual.elementosSeguridad.detallesSellos.length > 0) {
    detallesScoring.factorElementosVision += Math.min(15, analisisVisual.elementosSeguridad.detallesSellos.length * 5);
  }
  if (elementos.firmas && analisisVisual.elementosSeguridad.detallesFirmas.length > 0) {
    detallesScoring.factorElementosVision += Math.min(12, analisisVisual.elementosSeguridad.detallesFirmas.length * 4);
  }
  if (elementos.logos && analisisVisual.elementosSeguridad.detallesLogos.length > 0) {
    detallesScoring.factorElementosVision += Math.min(10, analisisVisual.elementosSeguridad.detallesLogos.length * 3);
  }

  // Factor calidad Vision API
  if (analisisVisual.calidad.estructuraDocumento === 'formal') {
    detallesScoring.factorCalidadVision = 15;
  } else if (analisisVisual.calidad.estructuraDocumento === 'informal') {
    detallesScoring.factorCalidadVision = 8;
  } else {
    detallesScoring.factorCalidadVision = 3;
  }

  // PARTE 2: Análisis de Gemini (40% del peso si está disponible)
  if (analisisVisual.analisisGemini) {
    const gemini = analisisVisual.analisisGemini;
    
    // Score directo de Gemini (convertido a nuestra escala)
    let scoreGeminiBase = gemini.authenticityScore || 0;
    
    // Ajustes basados en elementos específicos detectados por Gemini
    let ajusteElementos = 0;
    if (gemini.hasSignatures && gemini.signatureCount > 0) {
      ajusteElementos += gemini.signatureCount * 8;
    }
    if (gemini.hasSeals && gemini.sealCount > 0) {
      ajusteElementos += gemini.sealCount * 10;
    }
    if (gemini.hasWatermarks) {
      ajusteElementos += 12;
    }
    
    // Penalización por elementos sospechosos
    const penalizacionSospechosos = (gemini.suspiciousElements?.length || 0) * 5;
    
    // Factor de consistencia de formato
    const factorConsistencia = (gemini.formatConsistency || 0) * 0.2;
    
    detallesScoring.factorGemini = Math.min(60, Math.max(0, 
      scoreGeminiBase * 0.4 + ajusteElementos + factorConsistencia - penalizacionSospechosos
    ));
    
    console.log(`🧠 Análisis Gemini:`);
    console.log(`   - Score base: ${scoreGeminiBase}`);
    console.log(`   - Ajuste elementos: +${ajusteElementos}`);
    console.log(`   - Penalización sospechosos: -${penalizacionSospechosos}`);
    console.log(`   - Factor final Gemini: ${detallesScoring.factorGemini}`);
  }

  // PARTE 3: Bonificaciones híbridas (cuando ambos sistemas coinciden)
  if (analisisVisual.analisisGemini) {
    const gemini = analisisVisual.analisisGemini;
    
    // Bonificación por concordancia en detección de elementos
    if (elementos.firmas && gemini.hasSignatures) {
      detallesScoring.bonificacionesHibridas += 5;
    }
    if (elementos.sellos && gemini.hasSeals) {
      detallesScoring.bonificacionesHibridas += 5;
    }
    
    // Bonificación por tipo de documento coherente
    const textoLower = analisisVisual.textoExtraido.toLowerCase();
    if (gemini.documentType === 'certificate' && textoLower.includes('certificado')) {
      detallesScoring.bonificacionesHibridas += 8;
    }
    if (gemini.documentType === 'diploma' && textoLower.includes('diploma')) {
      detallesScoring.bonificacionesHibridas += 8;
    }
  }

  // CÁLCULO FINAL
  const scoreVision = (detallesScoring.factorTextoVision + detallesScoring.factorElementosVision + detallesScoring.factorCalidadVision) * pesoVision;
  const scoreGeminiPonderado = detallesScoring.factorGemini * (analisisVisual.analisisGemini ? 0.6 : 0);
  
  score = scoreVision + scoreGeminiPonderado + detallesScoring.bonificacionesHibridas;
  score = Math.min(100, Math.max(0, score));

  // Determinar recomendación con lógica híbrida
  let recomendacion: 'accept' | 'review' | 'reject';
  
  if (analisisVisual.analisisGemini) {
    // Con Gemini: criterios más estrictos
    if (score >= 80 && analisisVisual.analisisGemini.suspiciousElements.length === 0) {
      recomendacion = 'accept';
    } else if (score >= 60) {
      recomendacion = 'review';
    } else {
      recomendacion = 'reject';
    }
  } else {
    // Sin Gemini: criterios tradicionales
    if (score >= 75) {
      recomendacion = 'accept';
    } else if (score >= 45) {
      recomendacion = 'review';
    } else {
      recomendacion = 'reject';
    }
  }

  console.log(`📊 Score híbrido calculado: ${score}/100`);
  console.log(`   - Vision API (${Math.round(pesoVision*100)}%): ${Math.round(scoreVision)}`);
  console.log(`   - Gemini API (${analisisVisual.analisisGemini ? '60' : '0'}%): ${Math.round(scoreGeminiPonderado)}`);
  console.log(`   - Bonificaciones híbridas: ${detallesScoring.bonificacionesHibridas}`);
  console.log(`   - Recomendación: ${recomendacion}`);

  return {
    score,
    recomendacion,
    elementos,
    detalles: detallesScoring
  };
}

function getRecomendacionTexto(recomendacion: string): string {
  switch (recomendacion) {
    case 'accept':
      return '✅ ACEPTAR - El documento parece auténtico';
    case 'review':
      return '⚠️ REVISAR - El documento requiere revisión manual';
    case 'reject':
      return '❌ RECHAZAR - El documento presenta inconsistencias';
    default:
      return '❓ SIN DETERMINAR';
  }
}

// INICIALIZACIÓN

async function initializeServices() {
  try {
    console.log('🔄 Inicializando servicios de DocuValle v3.0...');
    
    initializeFirebaseAdmin();
    console.log('✅ Firebase Admin inicializado');
    
    visionService = new VisionService();
    console.log('✅ Vision API inicializado (con soporte Gemini)');
    
    documentService = new DocumentService();
    console.log('✅ Servicio de documentos inicializado');
    
    // Verificar configuración de Gemini
    if (process.env.GEMINI_API_KEY) {
      console.log('✅ Gemini API Key configurada correctamente');
    } else {
      console.log('⚠️ Gemini API Key no configurada - funcionando solo con Vision API');
    }
    
    console.log('🎉 Todos los servicios inicializados correctamente');
  } catch (error) {
    console.error('❌ Error inicializando servicios:', error);
    process.exit(1);
  }
}

// Manejador de errores global
app.use((error: any, req: express.Request, res: express.Response, next: express.NextFunction) => {
  console.error('Error no manejado:', error);
  res.status(500).json({
    success: false,
    message: 'Error interno del servidor',
    error: process.env.NODE_ENV === 'development' ? error.message : 'Error interno'
  });
});

async function startServer() {
  await initializeServices();
  
  app.listen(PORT, () => {
    console.log(`🚀 DocuValle Backend v3.0 ejecutándose en puerto ${PORT}`);
    console.log(`🌐 Health check: http://localhost:${PORT}/api/health`);
    console.log(`🤖 Funcionalidades: PDF Support + Manual Review + Gemini Integration + User Management`);
    console.log(`🧠 Gemini: ${process.env.GEMINI_API_KEY ? 'HABILITADO' : 'DESHABILITADO'}`);
  });
}

if (require.main === module) {
  startServer().catch(error => {
    console.error('❌ Error arrancando el servidor:', error);
    process.exit(1);
  });
}

export default app;<|MERGE_RESOLUTION|>--- conflicted
+++ resolved
@@ -811,9 +811,8 @@
   }
 });
 
-<<<<<<< HEAD
 /**
- * Obtener documentos de un usuario con filtros avanzados (usa getUserDocuments)
+ * ENDPOINT: Obtener documentos de un usuario con filtros avanzados (de features_Nicolas)
  */
 app.post('/api/documents/user-documents', async (req, res) => {
   try {
@@ -826,6 +825,8 @@
         error: 'MISSING_USER_ID'
       });
     }
+
+    console.log(`🔍 Obteniendo documentos para usuario: ${userId}`);
 
     // Si no se envían filtros, usar undefined para obtener todos los documentos del usuario
     let filtrosProcesados = filtros;
@@ -843,6 +844,8 @@
 
     const documentos = await documentService.getUserDocuments(userId, filtrosProcesados);
 
+    console.log(`✅ Encontrados ${documentos.length} documentos para usuario ${userId}`);
+
     res.json({
       success: true,
       message: `📋 Encontrados ${documentos.length} documentos`,
@@ -856,12 +859,29 @@
     res.status(500).json({
       success: false,
       message: '❌ Error obteniendo documentos del usuario',
-=======
-// ENDPOINT: Estadísticas del dashboard
+      error: error instanceof Error ? error.message : 'Error desconocido'
+    });
+  }
+});
+
+// ENDPOINTS DEL DASHBOARD
+
+/**
+ * ENDPOINT: Estadísticas del dashboard
+ */
 app.get('/api/dashboard/stats', async (req, res) => {
   try {
+    console.log('📊 Obteniendo estadísticas del dashboard...');
+    
     const stats = await documentService.obtenerEstadisticasDashboard();
-    res.json({ success: true, stats });
+    
+    console.log('✅ Estadísticas del dashboard obtenidas');
+    
+    res.json({ 
+      success: true, 
+      message: '📊 Estadísticas obtenidas exitosamente',
+      stats 
+    });
   } catch (error) {
     console.error('❌ Error obteniendo estadísticas del dashboard:', error);
     res.status(500).json({
@@ -872,9 +892,13 @@
   }
 });
 
-// ENDPOINT: Últimos 5 documentos procesados para el dashboard
+/**
+ * ENDPOINT: Últimos 5 documentos procesados para el dashboard
+ */
 app.get('/api/dashboard/ultimos', async (req, res) => {
   try {
+    console.log('📋 Obteniendo últimos documentos para dashboard...');
+    
     const snapshot = await db
       .collection('documentos')
       .orderBy('fechaProcesamiento', 'desc')
@@ -891,16 +915,23 @@
           data.recomendacion === 'accept' ? 'aceptado' :
           data.recomendacion === 'review' ? 'en_revision' :
           data.recomendacion === 'reject' ? 'rechazado' : 'en_revision',
+        usuarioAsignado: data.usuarioAsignado || 'Sin asignar',
+        scoreAutenticidad: data.scoreAutenticidad || 0
       };
     });
 
-    res.json({ success: true, documentos });
+    console.log(`✅ Obtenidos ${documentos.length} últimos documentos`);
+
+    res.json({ 
+      success: true, 
+      message: `📋 Últimos ${documentos.length} documentos obtenidos`,
+      documentos 
+    });
   } catch (error) {
     console.error('❌ Error obteniendo últimos documentos:', error);
     res.status(500).json({
       success: false,
       message: 'Error obteniendo últimos documentos',
->>>>>>> c928b21c
       error: error instanceof Error ? error.message : 'Error desconocido'
     });
   }
