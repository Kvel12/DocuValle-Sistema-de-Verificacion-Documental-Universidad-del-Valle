--- conflicted
+++ resolved
@@ -1,13 +1,11 @@
 import React, { useState, useCallback, useEffect } from 'react';
 import { useDropzone } from 'react-dropzone';
 import axios from 'axios';
-<<<<<<< HEAD
 import jsPDF from "jspdf";
 import { useRef } from "react";
 import html2canvas from "html2canvas";
-=======
 import DocumentosProcesados from './DocumentosProcesados';
->>>>>>> 3c4857ff
+
 
 // ==================== INTERFACES ====================
 interface ArchivoSubido {
@@ -112,9 +110,9 @@
 
 // ==================== COMPONENTE PRINCIPAL ====================
 const UploadDocumento: React.FC = () => {
-<<<<<<< HEAD
+
   // ESTADOS PRINCIPALES - Controlan el flujo de la aplicación
-  const [pasoActual, setPasoActual] = useState(1); // 1=Seleccionar, 2=Subir, 3=Resultados, 4=Completado
+  const [pasoActual, setPasoActual] = useState(1); // 1=Seleccionar, 2=Subir, 3=Resultados
   const [archivo, setArchivo] = useState<File | null>(null); // Archivo seleccionado por el usuario
   const [archivoSubido, setArchivoSubido] = useState<ArchivoSubido | null>(null); // Archivo ya subido al servidor
   const [resultado, setResultado] = useState<ResultadoAnalisis | null>(null); // Resultados del análisis
@@ -123,17 +121,6 @@
   const resultadoRef = useRef<HTMLDivElement>(null);
 
   // ESTADOS DE CARGA - Muestran spinners y bloquean botones mientras se procesa
-=======
-  // Estados principales
-  const [pasoActual, setPasoActual] = useState(1);
-  const [archivo, setArchivo] = useState<File | null>(null);
-  const [archivoSubido, setArchivoSubido] = useState<ArchivoSubido | null>(null);
-  const [resultado, setResultado] = useState<ResultadoAnalisis | null>(null);
-  const [asignacion, setAsignacion] = useState<AsignacionUsuario | null>(null);
-  const [revisionManual, setRevisionManual] = useState<RevisionManual | null>(null);
-  
-  // Estados de carga
->>>>>>> 3c4857ff
   const [subiendo, setSubiendo] = useState(false);
   const [analizando, setAnalizando] = useState(false);
   const [asignando, setAsignando] = useState(false);
@@ -930,26 +917,10 @@
             <button onClick={() => setError(null)}>✕</button>
           </div>
         )}
-
-<<<<<<< HEAD
-          {/* Progreso del análisis */}
-          {analizando && <ProgresoAnalisisDetallado />}
-        </section>
-      )}
-
-      {/* PASO 3: Resultados del análisis */}
-      {resultado && (
-        <section className="paso-resultados">
-          <h3>Paso 3: Resultados del Análisis IA Híbrida 📊</h3>
-          
-          <div className="resultado-analisis" ref={resultadoRef}>
-=======
         {/* PASO 1: Selección de archivo */}
         {!archivoSubido && (
           <section className="paso-seleccion">
             <h3>Paso 1: Seleccionar Archivo</h3>
->>>>>>> 3c4857ff
-            
             <div 
               {...getRootProps()} 
               className={`dropzone ${isDragActive ? 'activa' : ''} ${archivo ? 'con-archivo' : ''}`}
