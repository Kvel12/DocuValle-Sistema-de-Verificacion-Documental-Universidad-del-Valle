<<<<<<< HEAD
import React from 'react';
import { BrowserRouter as Router, Routes, Route } from 'react-router-dom';
import UploadDocumento from './components/UploadDocumento';
import Dashboard from './components/Dashboard';
import './components/UploadDocumento.css';
import './App.css';
=======
// Importa React para poder usar JSX y componentes funcionales
import React from "react";
>>>>>>> 0d9cb4d8

// Importa componentes y funciones de react-router-dom para manejar rutas
import { BrowserRouter as Router, Routes, Route, Navigate } from "react-router-dom";

// Importa el componente que se encarga de subir documentos
import UploadDocumento from "./components/UploadDocumento";

// Importa el componente de Login
import Login from "./components/Login/Login";

// Importa un componente que protege rutas, validando si el usuario tiene acceso
import ProtectedRoute from "./components/ProtectedRoute";

// Importa estilos específicos del componente UploadDocumento
import "./components/UploadDocumento.css";

// Importa estilos generales de la aplicación
import "./App.css";

// Componente principal de la aplicación
function App() {

  // Función que maneja el evento de cerrar sesión cuando el usuario hace clic en el botón Logout
  const handleLogout = () => {
    // Muestra una ventana emergente para confirmar si el usuario realmente quiere cerrar sesión
    const confirmed = window.confirm("¿Estás seguro de cerrar sesión?");

    if (confirmed) {
      // Si confirma, se borran todos los datos almacenados en localStorage (sesión, tokens, etc.)
      localStorage.clear();

      // Después de limpiar la sesión, redirige al usuario a la página de Login
      window.location.href = "/login";
    }
    // Si el usuario cancela, no se hace nada y permanece en la página actual
  };

  return (
<<<<<<< HEAD
    <Router>
      <div className="App">
        <header className="App-header">
          <h1>🚀 DocuValle - Sistema de Análisis de Documentos</h1>
        </header>
        <main className="App-main">
          <Routes>
            <Route path="/" element={<Dashboard />} />
            <Route path="/dashboard" element={<Dashboard />} />
            <Route path="/upload" element={<UploadDocumento />} />
          </Routes>
        </main>
        <footer className="App-footer">
          <p>🏗️ DocuValle v1.0.0</p>
        </footer>
      </div>
=======
    // Router envuelve toda la aplicación para habilitar la navegación entre rutas
    <Router>
      {/* Routes define todas las rutas posibles de la app */}
      <Routes>

        {/* Ruta específica para mostrar la pantalla de Login */}
        <Route path="/login" element={<Login />} />

        {/* Ruta principal "/" que está protegida mediante el componente ProtectedRoute */}
        <Route
          path="/"
          element={
            // ProtectedRoute valida si el usuario está autenticado antes de renderizar su contenido hijo
            <ProtectedRoute>
              <div className="App">
                {/* Header del sitio, muestra el título, descripción y botón de Logout */}
                <header className="App-header">
                  <h1>🚀 DocuValle - Sistema de Análisis de Documentos</h1>
                  <p>
                    Procesamiento inteligente de documentos con Google Cloud
                    Vision API
                  </p>

                  {/* Botón para cerrar sesión, llama a handleLogout cuando se hace clic */}
                  <button className="logout-button" onClick={handleLogout}>
                    Logout
                  </button>
                </header>

                {/* Main: aquí se carga el componente que permite subir documentos */}
                <main className="App-main">
                  <UploadDocumento />
                </main>

                {/* Footer del sitio con información de versión */}
                <footer className="App-footer">
                  <p>🏗️ DocuValle v1.0.0</p>
                </footer>
              </div>
            </ProtectedRoute>
          }
        />

        {/* Ruta por defecto: si el usuario entra a una ruta no definida, redirige a Login */}
        <Route path="*" element={<Navigate to="/login" />} />
      </Routes>
>>>>>>> 0d9cb4d8
    </Router>
  );
}

// Exporta el componente App para que pueda ser usado en index.js o donde se necesite
export default App;<|MERGE_RESOLUTION|>--- conflicted
+++ resolved
@@ -1,120 +1,74 @@
-<<<<<<< HEAD
 import React from 'react';
-import { BrowserRouter as Router, Routes, Route } from 'react-router-dom';
+import { BrowserRouter as Router, Routes, Route, Navigate } from 'react-router-dom';
 import UploadDocumento from './components/UploadDocumento';
 import Dashboard from './components/Dashboard';
+import Login from './components/Login/Login';
+import ProtectedRoute from './components/ProtectedRoute';
 import './components/UploadDocumento.css';
 import './App.css';
-=======
-// Importa React para poder usar JSX y componentes funcionales
-import React from "react";
->>>>>>> 0d9cb4d8
 
-// Importa componentes y funciones de react-router-dom para manejar rutas
-import { BrowserRouter as Router, Routes, Route, Navigate } from "react-router-dom";
-
-// Importa el componente que se encarga de subir documentos
-import UploadDocumento from "./components/UploadDocumento";
-
-// Importa el componente de Login
-import Login from "./components/Login/Login";
-
-// Importa un componente que protege rutas, validando si el usuario tiene acceso
-import ProtectedRoute from "./components/ProtectedRoute";
-
-// Importa estilos específicos del componente UploadDocumento
-import "./components/UploadDocumento.css";
-
-// Importa estilos generales de la aplicación
-import "./App.css";
-
-// Componente principal de la aplicación
 function App() {
-
-  // Función que maneja el evento de cerrar sesión cuando el usuario hace clic en el botón Logout
   const handleLogout = () => {
-    // Muestra una ventana emergente para confirmar si el usuario realmente quiere cerrar sesión
     const confirmed = window.confirm("¿Estás seguro de cerrar sesión?");
-
     if (confirmed) {
-      // Si confirma, se borran todos los datos almacenados en localStorage (sesión, tokens, etc.)
       localStorage.clear();
-
-      // Después de limpiar la sesión, redirige al usuario a la página de Login
       window.location.href = "/login";
     }
-    // Si el usuario cancela, no se hace nada y permanece en la página actual
   };
 
+  // Layout que agrupa el header, footer y botón logout
+  const ProtectedLayout = ({ children }: { children: React.ReactNode }) => (
+    <div className="App">
+      <header className="App-header">
+        <h1>🚀 DocuValle - Sistema de Análisis de Documentos</h1>
+        <p>Procesamiento inteligente de documentos con Google Cloud Vision API</p>
+        <button className="logout-button" onClick={handleLogout}>Logout</button>
+      </header>
+
+      <main className="App-main">{children}</main>
+
+      <footer className="App-footer">
+        <p>🏗️ DocuValle v1.0.0</p>
+      </footer>
+    </div>
+  );
+
   return (
-<<<<<<< HEAD
     <Router>
-      <div className="App">
-        <header className="App-header">
-          <h1>🚀 DocuValle - Sistema de Análisis de Documentos</h1>
-        </header>
-        <main className="App-main">
-          <Routes>
-            <Route path="/" element={<Dashboard />} />
-            <Route path="/dashboard" element={<Dashboard />} />
-            <Route path="/upload" element={<UploadDocumento />} />
-          </Routes>
-        </main>
-        <footer className="App-footer">
-          <p>🏗️ DocuValle v1.0.0</p>
-        </footer>
-      </div>
-=======
-    // Router envuelve toda la aplicación para habilitar la navegación entre rutas
-    <Router>
-      {/* Routes define todas las rutas posibles de la app */}
       <Routes>
 
-        {/* Ruta específica para mostrar la pantalla de Login */}
+        {/* Ruta pública: Login */}
         <Route path="/login" element={<Login />} />
 
-        {/* Ruta principal "/" que está protegida mediante el componente ProtectedRoute */}
+        {/* Ruta protegida: Dashboard */}
         <Route
-          path="/"
+          path="/dashboard"
           element={
-            // ProtectedRoute valida si el usuario está autenticado antes de renderizar su contenido hijo
             <ProtectedRoute>
-              <div className="App">
-                {/* Header del sitio, muestra el título, descripción y botón de Logout */}
-                <header className="App-header">
-                  <h1>🚀 DocuValle - Sistema de Análisis de Documentos</h1>
-                  <p>
-                    Procesamiento inteligente de documentos con Google Cloud
-                    Vision API
-                  </p>
-
-                  {/* Botón para cerrar sesión, llama a handleLogout cuando se hace clic */}
-                  <button className="logout-button" onClick={handleLogout}>
-                    Logout
-                  </button>
-                </header>
-
-                {/* Main: aquí se carga el componente que permite subir documentos */}
-                <main className="App-main">
-                  <UploadDocumento />
-                </main>
-
-                {/* Footer del sitio con información de versión */}
-                <footer className="App-footer">
-                  <p>🏗️ DocuValle v1.0.0</p>
-                </footer>
-              </div>
+              <ProtectedLayout>
+                <Dashboard />
+              </ProtectedLayout>
             </ProtectedRoute>
           }
         />
 
-        {/* Ruta por defecto: si el usuario entra a una ruta no definida, redirige a Login */}
+        {/* Ruta protegida: Upload Documento */}
+        <Route
+          path="/upload"
+          element={
+            <ProtectedRoute>
+              <ProtectedLayout>
+                <UploadDocumento />
+              </ProtectedLayout>
+            </ProtectedRoute>
+          }
+        />
+
+        {/* Redirección por defecto */}
         <Route path="*" element={<Navigate to="/login" />} />
       </Routes>
->>>>>>> 0d9cb4d8
     </Router>
   );
 }
 
-// Exporta el componente App para que pueda ser usado en index.js o donde se necesite
 export default App;